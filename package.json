{
    "name": "root",
    "private": true,
    "dependencies": {
        "dotenv": "8.2.0"
    },
    "devDependencies": {
        "@types/chai": "4.2.4",
        "@types/dotenv": "6.1.1",
        "@types/mocha": "5.2.7",
        "@types/node": "10.14.18",
        "@typescript-eslint/eslint-plugin": "2.5.0",
        "@typescript-eslint/parser": "2.5.0",
        "chai": "4.2.0",
        "eslint": "6.6.0",
        "eslint-config-airbnb-base": "14.0.0",
        "eslint-config-prettier": "6.5.0",
        "eslint-plugin-import": "2.18.2",
        "eslint-plugin-prettier": "3.1.1",
        "ganache-cli": "6.7.0",
        "husky": "3.0.9",
        "lerna": "3.18.3",
        "lint-staged": "9.4.2",
        "mocha": "6.2.2",
        "prettier": "1.18.2",
        "solc": "0.5.12",
        "truffle": "5.0.42",
        "ts-node": "8.4.1",
        "typescript": "3.6.4",
        "typescript-json-schema": "0.40.0",
        "wait-on": "3.3.0"
    },
    "scripts": {
        "build": "yarn build:static && yarn build:ts",
        "build:ui": "lerna run build --scope @energyweb/origin-ui --stream",
        "lint": "lerna run lint --parallel --stream --since master",
        "lint-fix": "lerna run lint-fix --parallel --stream --since master",
        "clean": "lerna run clean --parallel",
        "build:user-asset-registry-origin": "lerna run build --scope @energyweb/user-registry build --scope @energyweb/asset-registry build --scope @energyweb/origin --parallel",
        "build:static": "lerna run build:static --parallel",
        "build:ts": "lerna run build:ts --stream",
        "run:demo": "lerna run start --scope @energyweb/utils-demo --stream",
        "run:backend": "lerna run start --scope @energyweb/origin-backend --stream",
        "run:ui": "lerna run start --scope @energyweb/origin-ui --stream",
        "run:origin": "lerna run start-all --scope @energyweb/origin-ui --scope @energyweb/utils-demo --parallel",
        "run:ganache": "ganache-cli -m 'chalk park staff buzz chair purchase wise oak receive avoid avoid home' -l 8000000 -e 1000000 -a 40",
        "run:simulator:server": "lerna run start-simulation --scope @energyweb/solar-simulator --stream",
        "run:simulator:consumer": "lerna run start-consuming-api --scope @energyweb/solar-simulator --stream",
        "run:matcher": "lerna run start --scope @energyweb/market-matcher --stream",
        "run:event-listener": "lerna run start --scope @energyweb/event-listener --stream",
        "test": "yarn test:ui && lerna run test:concurrent --stream --parallel --since master",
        "test:serial": "yarn test:ui && lerna run test:concurrent --stream",
        "test:ui": "lerna run test --scope @energyweb/origin-ui --stream --since master",
        "test:contracts": "lerna run test:contracts --scope @energyweb/asset-registry --scope @energyweb/market --scope @energyweb/origin --scope @energyweb/user-registry --stream --parallel",
        "test:demo": "lerna run test:all --scope @energyweb/utils-demo --stream",
        "test:backend": "lerna run --scope @energyweb/origin-backend --stream test",
        "test:asset-registry": "lerna run --scope @energyweb/asset-registry --stream test:concurrent",
        "test:market": "lerna run --scope @energyweb/market --stream test:concurrent",
        "test:origin": "lerna run --scope @energyweb/origin --stream test:concurrent",
        "test:matcher": "lerna run test:concurrent --scope @energyweb/market-matcher --stream",
        "test:user-registry": "lerna run test:concurrent --scope @energyweb/user-registry --stream",
        "test:event-listener": "lerna run test:concurrent --scope @energyweb/event-listener --stream",
        "test:utils-general": "lerna run test --scope @energyweb/utils-general --stream",
        "test:ci:contracts": "lerna run --scope @energyweb/asset-registry --scope @energyweb/origin --scope @energyweb/user-registry --scope @energyweb/market --scope @energyweb/utils-general --scope @energyweb/erc-test-contracts test:concurrent --since master --parallel --stream",
        "test:ci:apps": "lerna run --scope @energyweb/market-matcher --scope @energyweb/event-listener --scope @energyweb/origin-backend --scope @energyweb/utils-demo test:concurrent --since master --parallel --stream",
        "test:ci:ui": "yarn test:ui",
        "publish:canary": "lerna publish --canary --exact --yes",
<<<<<<< HEAD
        "publish:release": "lerna version --conventional-commits --exact --yes && lerna changed && lerna publish from-git --yes",
        "build:containers:canary": "lerna run build:container:canary --stream --since master",
        "build:containers:release": "lerna run build:container:latest --stream --since master",
        "build:containers:canary:all": "lerna run build:container:canary --stream",
        "build:containers:release:all": "lerna run build:container:latest --stream"
=======
        "publish:release": "lerna version --conventional-commits --exact --yes && (lerna changed || exit 0) && lerna publish from-git --yes"
>>>>>>> 087a388a
    },
    "workspaces": [
        "packages/*"
    ],
    "engines": {
        "node": "12"
    },
    "husky": {
        "hooks": {
            "pre-commit": "lerna run --concurrency 1 --stream precommit --since master"
        }
    }
}<|MERGE_RESOLUTION|>--- conflicted
+++ resolved
@@ -65,15 +65,11 @@
         "test:ci:apps": "lerna run --scope @energyweb/market-matcher --scope @energyweb/event-listener --scope @energyweb/origin-backend --scope @energyweb/utils-demo test:concurrent --since master --parallel --stream",
         "test:ci:ui": "yarn test:ui",
         "publish:canary": "lerna publish --canary --exact --yes",
-<<<<<<< HEAD
-        "publish:release": "lerna version --conventional-commits --exact --yes && lerna changed && lerna publish from-git --yes",
+        "publish:release": "lerna version --conventional-commits --exact --yes && (lerna changed || exit 0) && lerna publish from-git --yes"
         "build:containers:canary": "lerna run build:container:canary --stream --since master",
         "build:containers:release": "lerna run build:container:latest --stream --since master",
         "build:containers:canary:all": "lerna run build:container:canary --stream",
         "build:containers:release:all": "lerna run build:container:latest --stream"
-=======
-        "publish:release": "lerna version --conventional-commits --exact --yes && (lerna changed || exit 0) && lerna publish from-git --yes"
->>>>>>> 087a388a
     },
     "workspaces": [
         "packages/*"
