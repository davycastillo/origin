--- conflicted
+++ resolved
@@ -34,10 +34,6 @@
   - git config --global user.email ${GITHUB_EMAIL}
   - git config --global user.name ${GITHUB_USER}
   - git remote set-url origin "https://${GITHUB_TOKEN}@github.com/energywebfoundation/origin.git" > /dev/null 2>&1
-<<<<<<< HEAD
-  - git checkout release
-=======
->>>>>>> 8c575230
   - echo "//registry.npmjs.org/:_authToken=\${NPM_TOKEN}" >> $HOME/.npmrc 2> /dev/null
 
 install:
