--- conflicted
+++ resolved
@@ -27,13 +27,11 @@
 
     const adminAccount = conf.blockchainProperties.web3.eth.accounts.privateKeyToAccount(adminPK);
 
-<<<<<<< HEAD
+    const client = new ConfigurationClient();
+    const currencies = await client.get(conf.offChainDataSource.baseUrl, 'Currency');
+    const complianceRegistry = await client.get(conf.offChainDataSource.baseUrl, 'Compliance');
+
     if (action.type === 'CREATE_ACCOUNT') {
-        const currencies = await new ConfigurationClient().get(
-            conf.offChainDataSource.baseUrl,
-            'Currency'
-        );
-
         const userPropsOnChain: User.IUserOnChainProperties = {
             propertiesDocumentHash: null,
             url: null,
@@ -58,89 +56,6 @@
                 enabled: false,
                 price: 1.5,
                 currency: currencies[0]
-=======
-    const client = new ConfigurationClient();
-    const currencies = await client.get(conf.offChainDataSource.baseUrl, 'Currency');
-    const complianceRegistry = await client.get(conf.offChainDataSource.baseUrl, 'Compliance');
-
-    switch (action.type) {
-        case 'CREATE_ACCOUNT':
-            const userPropsOnChain: User.IUserOnChainProperties = {
-                propertiesDocumentHash: null,
-                url: null,
-                id: action.data.address,
-                active: true,
-                roles: action.data.rights,
-                organization: action.data.organization
-            };
-
-            const userPropsOffChain: MarketUser.IMarketUserOffChainProperties = {
-                firstName: action.data.firstName,
-                surname: action.data.surname,
-                email: action.data.email,
-                street: action.data.street,
-                number: action.data.number,
-                zip: action.data.zip,
-                city: action.data.city,
-                country: action.data.country,
-                state: action.data.state,
-                notifications: action.data.notifications || false,
-                autoPublish: action.data.autoPublish || {
-                    enabled: false,
-                    price: 1.5,
-                    currency: currencies[0]
-                }
-            };
-
-            await MarketUser.createMarketUser(userPropsOnChain, userPropsOffChain, conf);
-
-            conf.logger.info('Onboarded a new user: ' + action.data.address);
-            conf.logger.verbose(
-                'User Properties: ' + action.data.organization + ', ' + action.data.rights
-            );
-
-            break;
-
-        case 'CREATE_PRODUCING_DEVICE':
-            console.log('-----------------------------------------------------------');
-
-            const deviceProducingProps: Device.IOnChainProperties = {
-                smartMeter: { address: action.data.smartMeter },
-                owner: { address: action.data.owner },
-                lastSmartMeterReadWh: action.data.lastSmartMeterReadWh,
-                active: action.data.active,
-                usageType: Device.UsageType.Producing,
-                lastSmartMeterReadFileHash: action.data.lastSmartMeterReadFileHash,
-                propertiesDocumentHash: null,
-                url: null
-            };
-
-            const deviceTypeConfig = action.data.deviceType;
-
-            const deviceProducingPropsOffChain: ProducingDevice.IOffChainProperties = {
-                operationalSince: action.data.operationalSince,
-                capacityWh: action.data.capacityWh,
-                country: action.data.country,
-                address: action.data.address,
-                gpsLatitude: action.data.gpsLatitude,
-                gpsLongitude: action.data.gpsLongitude,
-                timezone: action.data.timezone,
-                deviceType: deviceTypeConfig,
-                complianceRegistry,
-                otherGreenAttributes: action.data.otherGreenAttributes,
-                typeOfPublicSupport: action.data.typeOfPublicSupport,
-                facilityName: action.data.facilityName
-            };
-
-            try {
-                await ProducingDevice.createDevice(
-                    deviceProducingProps,
-                    deviceProducingPropsOffChain,
-                    conf
-                );
-            } catch (e) {
-                conf.logger.error('ERROR: ' + e);
->>>>>>> 2dd78920
             }
         };
 
@@ -163,8 +78,6 @@
         };
 
         const deviceTypeConfig = action.data.deviceType;
-        const deviceCompliance =
-            Compliance[action.data.complianceRegistry as keyof typeof Compliance];
 
         const deviceProducingPropsOffChain: ProducingDevice.IOffChainProperties = {
             operationalSince: action.data.operationalSince,
@@ -175,7 +88,7 @@
             gpsLongitude: action.data.gpsLongitude,
             timezone: action.data.timezone,
             deviceType: deviceTypeConfig,
-            complianceRegistry: deviceCompliance,
+            complianceRegistry,
             otherGreenAttributes: action.data.otherGreenAttributes,
             typeOfPublicSupport: action.data.typeOfPublicSupport,
             facilityName: action.data.facilityName,
