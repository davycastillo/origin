--- conflicted
+++ resolved
@@ -129,8 +129,6 @@
         );
         assert.equal(deviceOwnerBalance, volume);
     });
-<<<<<<< HEAD
-=======
 
     it('issuer revokes a certificate', async () => {
         conf.blockchainProperties.activeUser = {
@@ -162,10 +160,9 @@
 
         requestIssue = await requestIssue.sync();
         assert.isTrue(requestIssue.revoked);
-        
+
         const deviceOwnerBalance = await registry.balanceOf(accountDeviceOwner, Number(certificateId));
         assert.equal(deviceOwnerBalance, volume);
     });
 
->>>>>>> be78ca0a
 });