--- conflicted
+++ resolved
@@ -1,18 +1,11 @@
-<<<<<<< HEAD
 import { IUser } from '@energyweb/origin-backend-core';
-import { Body, Controller, Logger, Post, UseGuards } from '@nestjs/common';
+import { Body, Controller, ForbiddenException, Logger, Post, UseGuards } from '@nestjs/common';
 import { AuthGuard } from '@nestjs/passport';
 
 import { UserDecorator } from '../decorators/user.decorator';
-import { CreateOrderDto } from './create-order.dto';
+import { CreateAskDTO } from './create-ask.dto';
+import { CreateBidDTO } from './create-bid.dto';
 import { OrderService } from './order.service';
-=======
-import { Controller, Logger, Post, Body, ForbiddenException } from '@nestjs/common';
-
-import { OrderService } from './order.service';
-import { CreateBidDTO } from './create-bid.dto';
-import { CreateAskDTO } from './create-ask.dto';
->>>>>>> 821f5c22
 
 @Controller('order')
 export class OrderController {
@@ -20,21 +13,16 @@
 
     constructor(private readonly orderService: OrderService) {}
 
-<<<<<<< HEAD
-    @Post()
+    @Post('bid')
     @UseGuards(AuthGuard())
-    public async create(@UserDecorator() user: IUser, @Body() newOrder: CreateOrderDto) {
-        this.logger.log(`Creating new order ${JSON.stringify(newOrder)}`);
-
-        const order = await this.orderService.create({ ...newOrder, userId: user.id.toString() });
-=======
-    @Post('bid')
-    public async createBid(@Body() newOrder: CreateBidDTO) {
+    public async createBid(@UserDecorator() user: IUser, @Body() newOrder: CreateBidDTO) {
         this.logger.log(`Creating new order ${JSON.stringify(newOrder)}`);
 
         try {
-            const order = await this.orderService.createBid({ ...newOrder, userId: '1' });
->>>>>>> 821f5c22
+            const order = await this.orderService.createBid({
+                ...newOrder,
+                userId: user.id.toString()
+            });
 
             this.orderService.submit(order);
 
