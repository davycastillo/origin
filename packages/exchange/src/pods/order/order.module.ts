--- conflicted
+++ resolved
@@ -12,17 +12,13 @@
 @Module({
     providers: [OrderService],
     exports: [OrderService],
-<<<<<<< HEAD
-    imports: [TypeOrmModule.forFeature([Order], 'ExchangeConnection'), MatchingEngineModule],
-=======
     imports: [
-        TypeOrmModule.forFeature([Order]),
+        TypeOrmModule.forFeature([Order], 'ExchangeConnection'),
         MatchingEngineModule,
         forwardRef(() => AccountBalanceModule),
         ProductModule,
         AssetModule
     ],
->>>>>>> 821f5c22
     controllers: [OrderController]
 })
 export class OrderModule {}