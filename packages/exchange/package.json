{
    "name": "@energyweb/exchange",
    "version": "0.2.0",
    "description": "A service project hosting order book based exchange",
    "homepage": "https://github.com/energywebfoundation/origin/tree/master/packages/exchange#readme",
    "author": "EnergyWeb DevHub GmbH; Piotr Kosinski, piotr.kosinski@energyweb.org",
    "license": "GPL-3.0",
    "private": true,
    "repository": {
        "type": "git",
        "url": "git+https://github.com/energywebfoundation/origin.git"
    },
    "bugs": {
        "url": "https://github.com/energywebfoundation/origin/issues"
    },
    "scripts": {
        "build": "yarn build:ts",
        "build:ts": "tsc -b tsconfig.build.json --verbose --pretty",
        "prettier": "prettier --write --config-precedence file-override './src/**/*'",
        "start": "nest start",
        "start:dev": "nest start --watch",
        "start:debug": "nest start --debug --watch",
        "start:prod": "node dist/main",
        "lint": "eslint \"src/**/*{.ts,.tsx}\"",
        "lint-fix": "eslint \"src/**/*{.ts,.tsx}\" --fix",
        "test": "jest",
        "test:watch": "jest --watch",
        "test:cov": "jest --coverage",
        "test:debug": "node --inspect-brk -r tsconfig-paths/register -r ts-node/register node_modules/.bin/jest --runInBand",
        "test:e2e": "concurrently --success first --kill-others -n eth,test \"yarn start-ganache\"  \"wait-on tcp:8580 && jest --config ./test/jest-e2e.json --forceExit\"",
        "start-ganache": "ganache-cli -m 'chalk park staff buzz chair purchase wise oak receive avoid avoid home' -l 8000000 -e 1000000 -a 20 -p 8580"
    },
    "dependencies": {
<<<<<<< HEAD
        "@energyweb/exchange-core": "0.1.1",
        "@energyweb/exchange-token-account": "0.0.1",
        "@energyweb/utils-general": "6.0.0",
        "@energyweb/issuer": "0.10.1",
=======
        "@energyweb/exchange-core": "0.1.2",
        "@energyweb/exchange-token-account": "0.1.0",
        "@energyweb/utils-general": "7.0.0",
>>>>>>> fb4eccb4
        "@nestjs/common": "6.11.6",
        "@nestjs/config": "0.2.2",
        "@nestjs/core": "6.11.6",
        "@nestjs/platform-express": "6.11.6",
        "@nestjs/schedule": "0.2.0",
        "@nestjs/swagger": "4.2.7",
        "@nestjs/typeorm": "6.3.1",
        "bn.js": "^5.1.1",
        "ethers": "4.0.44",
        "immutable": "4.0.0-rc.12",
        "pg": "^7.17.1",
        "reflect-metadata": "0.1.13",
        "rxjs": "6.5.4",
        "swagger-ui-express": "4.1.3",
        "typeorm": "0.2.22"
    },
    "devDependencies": {
        "@nestjs/cli": "6.14.2",
        "@nestjs/schematics": "6.9.3",
        "@nestjs/testing": "6.11.6",
        "@types/express": "4.17.2",
        "@types/jest": "25.1.1",
        "@types/node": "^12.7.5",
        "@types/supertest": "2.0.8",
        "eslint-plugin-jest": "23.7.0",
        "jest": "25.1.0",
        "prettier": "^1.18.2",
        "supertest": "4.0.2",
        "ts-jest": "25.1.0",
        "ts-loader": "6.2.1",
        "ts-node": "8.6.2",
        "tsconfig-paths": "3.9.0"
    },
    "jest": {
        "moduleFileExtensions": [
            "js",
            "json",
            "ts"
        ],
        "rootDir": "src",
        "testRegex": ".spec.ts$",
        "transform": {
            "^.+\\.(t|j)s$": "ts-jest"
        },
        "coverageDirectory": "../coverage",
        "testEnvironment": "node"
    }
}<|MERGE_RESOLUTION|>--- conflicted
+++ resolved
@@ -31,16 +31,10 @@
         "start-ganache": "ganache-cli -m 'chalk park staff buzz chair purchase wise oak receive avoid avoid home' -l 8000000 -e 1000000 -a 20 -p 8580"
     },
     "dependencies": {
-<<<<<<< HEAD
-        "@energyweb/exchange-core": "0.1.1",
-        "@energyweb/exchange-token-account": "0.0.1",
-        "@energyweb/utils-general": "6.0.0",
-        "@energyweb/issuer": "0.10.1",
-=======
         "@energyweb/exchange-core": "0.1.2",
         "@energyweb/exchange-token-account": "0.1.0",
         "@energyweb/utils-general": "7.0.0",
->>>>>>> fb4eccb4
+        "@energyweb/issuer": "0.11.0",
         "@nestjs/common": "6.11.6",
         "@nestjs/config": "0.2.2",
         "@nestjs/core": "6.11.6",
