import React from 'react';
import { mount } from 'enzyme';
import { CertificateTable, SelectedState } from '../../components/CertificateTable';
import { Certificate } from '@energyweb/origin';
import { Unit } from '@energyweb/utils-general';
import { setupStore, createRenderedHelpers, WrapperComponent } from '../utils/helpers';

describe('CertificateTable', () => {
    it('correctly renders', async () => {
        const {
            store,
            history,
            setCurrentUser,
            addProducingDevice,
            addCertificate,
            cleanupStore
        } = setupStore();

        setCurrentUser({
            id: '0x123'
        });

        addProducingDevice({
            id: '0',
            owner: '0x123'
        });

        addCertificate({
            id: '0',
            certificate: {
                owner: '0x123',
                energy: 1 * Unit.MWh,
                creationTime: 1569436970,
                deviceId: 0,
                status: Certificate.Status.Active
            } as Certificate.ICertificate
        });

        addCertificate({
            id: '1',
            certificate: {
                owner: '0x123',
                energy: 2.5 * Unit.kWh,
                creationTime: 1569746970,
                deviceId: 0
            } as Certificate.ICertificate
        });

        addCertificate({
            id: '2',
            certificate: {
                owner: '0x124'
            } as Certificate.ICertificate
        });

        addCertificate({
            id: '3',
            certificate: {
                owner: '0x123',
                status: Certificate.Status.Claimed
            } as Certificate.ICertificate
        });

        const rendered = mount(
            <WrapperComponent store={store} history={history}>
                <CertificateTable selectedState={SelectedState.Inbox} />
            </WrapperComponent>
        );

        const { refresh, assertPagination, assertMainTableContent } = createRenderedHelpers(
            rendered
        );

        await refresh();

        assertMainTableContent([
            '',
            'Solar - Photovoltaic - Roof mounted',
            'Sep 19',
<<<<<<< HEAD
            `Central, Nakhon Pathom`,
            'IREC',
=======
            `Nakhon Pathom, Central`,
            'I-REC',
>>>>>>> 2dd78920
            'Example Organization',
            'September 29th, 2019',
            '2.5',
            'ClaimPublish for sale',
            '',
            'Solar - Photovoltaic - Roof mounted',
            'Sep 19',
<<<<<<< HEAD
            `Central, Nakhon Pathom`,
            'IREC',
=======
            `Nakhon Pathom, Central`,
            'I-REC',
>>>>>>> 2dd78920
            'Example Organization',
            'September 25th, 2019',
            '1,000',
            'ClaimPublish for sale'
        ]);

        assertPagination(1, 2, 2);

        cleanupStore();
    });
});<|MERGE_RESOLUTION|>--- conflicted
+++ resolved
@@ -77,13 +77,8 @@
             '',
             'Solar - Photovoltaic - Roof mounted',
             'Sep 19',
-<<<<<<< HEAD
             `Central, Nakhon Pathom`,
-            'IREC',
-=======
-            `Nakhon Pathom, Central`,
             'I-REC',
->>>>>>> 2dd78920
             'Example Organization',
             'September 29th, 2019',
             '2.5',
@@ -91,13 +86,8 @@
             '',
             'Solar - Photovoltaic - Roof mounted',
             'Sep 19',
-<<<<<<< HEAD
             `Central, Nakhon Pathom`,
-            'IREC',
-=======
-            `Nakhon Pathom, Central`,
             'I-REC',
->>>>>>> 2dd78920
             'Example Organization',
             'September 25th, 2019',
             '1,000',
