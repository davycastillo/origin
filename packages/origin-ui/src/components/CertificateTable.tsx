--- conflicted
+++ resolved
@@ -37,7 +37,7 @@
 import { getUserById, getUsers, getCurrentUser } from '../features/users/selectors';
 import { setLoading, TSetLoading } from '../features/general/actions';
 import { getCertificates } from '../features/certificates/selectors';
-import { getCurrencies } from '../features/contracts/selectors';
+import { getCurrencies } from '../features/general/selectors';
 import { ClaimCertificateBulkModal } from '../elements/Modal/ClaimCertificateBulkModal';
 import { CircularProgress } from '@material-ui/core';
 
@@ -742,14 +742,7 @@
                     'x'
                 ).format('MMM YY');
 
-<<<<<<< HEAD
-                compliance =
-                    Compliance[enrichedData.producingDevice.offChainProperties.complianceRegistry];
-=======
-                provinceRegion = `${enrichedData.producingDeviceProvince}, ${enrichedData.producingDeviceRegion}`;
-
                 compliance = enrichedData.producingDevice.offChainProperties.complianceRegistry;
->>>>>>> 2dd78920
             }
 
             let price: string | ReactNode = enrichedData.price;
