--- conflicted
+++ resolved
@@ -15,13 +15,7 @@
     "test:concurrent": "yarn test",
     "clean": "rm -rf dist"
   },
-<<<<<<< HEAD
-  "bin": {
-    "origin-backend": "./bin/origin-backend"
-  },
-=======
   "bin" : { "origin-backend" : "./bin/origin-backend" },
->>>>>>> f46d8ef4
   "homepage": "https://github.com/energywebfoundation/origin/tree/master/packages/origin-backend#readme",
   "repository": {
     "type": "git",
