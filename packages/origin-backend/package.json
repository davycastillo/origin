{
  "name": "@energyweb/origin-backend",
  "version": "3.2.0",
  "description": "",
  "main": "dist/js/src/index.js",
  "scripts": {
    "start": "nest start",
    "start:dev": "nest start --watch",
    "start:debug": "nest start --debug --watch",
    "start:prod": "node dist/main",
    "prebuild": "shx rm -rf dist",
    "build": "yarn build:ts",
    "build:ts": "nest build",
    "build:container:canary": "make build-canary push",
    "build:container:latest": "make build-latest push",
    "prettier": "prettier --write --config-precedence file-override './src/**/*'",
    "test:e2e": "rm -rf db.sqlite && mocha -r ts-node/register src/test/e2e/*.test.ts --timeout 60000 --exit",
    "test": "export $(cat ../../.env | sed 's/#.*//g' | xargs) && yarn test:e2e",
    "test:concurrent": "yarn test",
    "clean": "shx rm -rf dist db.sqlite uploads"
  },
  "bin": {
    "origin-backend": "./bin/origin-backend"
  },
  "homepage": "https://github.com/energywebfoundation/origin/tree/master/packages/origin-backend#readme",
  "repository": {
    "type": "git",
    "url": "git+https://github.com/energywebfoundation/origin.git"
  },
  "bugs": {
    "url": "https://github.com/energywebfoundation/origin/issues"
  },
  "author": "EnergyWeb DevHub GmbH; Joseph Bagaric, joseph.bagaric@energyweb.org; Piotr Kosinski, piotr.kosinski@energyweb.org",
  "license": "GPL-3.0",
  "dependencies": {
<<<<<<< HEAD
    "@energyweb/origin-backend-core": "0.0.1",
    "@nestjs/common": "6.10.14",
    "@nestjs/config": "^0.0.9",
    "@nestjs/core": "6.10.14",
    "@nestjs/jwt": "6.1.1",
    "@nestjs/passport": "6.1.1",
    "@nestjs/platform-express": "^6.10.14",
    "@nestjs/typeorm": "^6.2.0",
    "bcryptjs": "2.4.3",
=======
    "@energyweb/origin-backend-core": "0.1.0",
>>>>>>> 53b46cb0
    "body-parser": "1.19.0",
    "class-transformer": "0.2.3",
    "class-validator": "0.11.0",
    "cors": "2.8.5",
    "dotenv": "8.2.0",
    "express": "4.17.1",
    "jsonwebtoken": "8.5.1",
    "multer": "1.4.2",
    "passport": "0.4.1",
    "passport-jwt": "4.0.0",
    "passport-local": "1.0.0",
    "reflect-metadata": "0.1.13",
    "rxjs": "6.5.4",
    "sqlite3": "4.1.1",
    "typeorm": "0.2.22"
  },
  "devDependencies": {
    "@nestjs/cli": "6.13.1",
    "@nestjs/schematics": "6.8.0",
    "@nestjs/testing": "6.10.14",
    "@types/bcryptjs": "2.4.2",
    "@types/body-parser": "1.17.1",
    "@types/cors": "2.8.6",
    "@types/express": "4.17.2",
    "@types/jest": "24.0.25",
    "@types/jsonwebtoken": "8.3.5",
    "@types/multer": "1.3.10",
    "@types/node": "12.12.21",
    "@types/passport": "1.0.2",
    "@types/passport-jwt": "3.0.3",
    "@types/passport-local": "1.0.33",
    "@types/supertest": "2.0.8",
    "axios": "0.19.0",
    "chai": "4.2.0",
    "jest": "24.9.0",
    "mocha": "7.0.0",
    "supertest": "4.0.2",
    "ts-jest": "24.3.0",
    "ts-loader": "6.2.1",
    "tsconfig-paths": "3.9.0"
  },
  "files": [
    "dist",
    "bin"
  ],
  "gitHead": "54beaf7fe6686810de74ca290daf99cbde510f9d",
  "publishConfig": {
    "access": "public",
    "registry": "https://registry.npmjs.org"
  }
}<|MERGE_RESOLUTION|>--- conflicted
+++ resolved
@@ -33,8 +33,7 @@
   "author": "EnergyWeb DevHub GmbH; Joseph Bagaric, joseph.bagaric@energyweb.org; Piotr Kosinski, piotr.kosinski@energyweb.org",
   "license": "GPL-3.0",
   "dependencies": {
-<<<<<<< HEAD
-    "@energyweb/origin-backend-core": "0.0.1",
+    "@energyweb/origin-backend-core": "0.1.0",
     "@nestjs/common": "6.10.14",
     "@nestjs/config": "^0.0.9",
     "@nestjs/core": "6.10.14",
@@ -43,9 +42,6 @@
     "@nestjs/platform-express": "^6.10.14",
     "@nestjs/typeorm": "^6.2.0",
     "bcryptjs": "2.4.3",
-=======
-    "@energyweb/origin-backend-core": "0.1.0",
->>>>>>> 53b46cb0
     "body-parser": "1.19.0",
     "class-transformer": "0.2.3",
     "class-validator": "0.11.0",
