--- conflicted
+++ resolved
@@ -73,12 +73,7 @@
     "@types/passport-jwt": "3.0.3",
     "@types/passport-local": "1.0.33",
     "@types/supertest": "2.0.8",
-<<<<<<< HEAD
-    "axios": "0.19.0",
-=======
     "axios": "0.19.1",
-    "chai": "4.2.0",
->>>>>>> bac0d2c3
     "jest": "24.9.0",
     "supertest": "4.0.2",
     "ts-jest": "24.3.0",
