--- conflicted
+++ resolved
@@ -43,14 +43,9 @@
     "@types/cors": "2.8.6",
     "@types/express": "4.17.2",
     "@types/fs-extra": "8.0.1",
-<<<<<<< HEAD
-    "@types/node": "12.12.14",
+    "@types/node": "12.12.17",
     "@types/supertest": "2.0.8",
     "supertest": "4.0.2"
-=======
-    "@types/node": "12.12.17",
-    "axios": "0.19.0"
->>>>>>> aa859dae
   },
   "files": [
     "dist",
