--- conflicted
+++ resolved
@@ -1,22 +1,10 @@
 import { RequestHandler } from 'express';
 
-<<<<<<< HEAD
-import { marketContractLookupGetAction } from './controller/MarketContractLookupGet';
-import { marketContractLookupPostAction } from './controller/MarketContractLookupPost';
-import { marketContractLookupDeleteAction } from './controller/MarketContractLookupDelete';
-import { jsonEntityGetAction } from './controller/JsonEntityGet';
-import { jsonEntityPostAction } from './controller/JsonEntityPost';
-import { jsonEntityDeleteAction } from './controller/JsonEntityDelete';
-import { currencyGetAction } from './controller/CurrencyGet';
-import { currencyPostAction } from './controller/CurrencyPost';
-import { currencyDeleteAction } from './controller/CurrencyDelete';
-import { imagePostActions } from './controller/ImagePost';
-=======
 import { MarketContractLookupActions } from './controller/MarketContractLookupActions';
 import { JsonEntityActions } from './controller/JsonEntityActions';
 import { CurrencyActions } from './controller/CurrencyActions';
 import { ComplianceActions } from './controller/ComplianceActions';
->>>>>>> 2dd78920
+import { imagePostActions } from './controller/ImagePost';
 
 export interface IRoute {
     path: string;
@@ -31,102 +19,66 @@
     {
         path: '/MarketContractLookup',
         method: 'get',
-<<<<<<< HEAD
-        actions: [marketContractLookupGetAction]
-=======
-        action: MarketContractLookupActions.get
->>>>>>> 2dd78920
+        actions: [MarketContractLookupActions.get]
     },
     {
         path: '/MarketContractLookup',
         method: 'post',
-<<<<<<< HEAD
-        actions: [marketContractLookupPostAction]
-=======
-        action: MarketContractLookupActions.post
->>>>>>> 2dd78920
+        actions: [MarketContractLookupActions.post]
     },
     {
         path: '/MarketContractLookup',
         method: 'delete',
-<<<<<<< HEAD
-        actions: [marketContractLookupDeleteAction]
-=======
-        action: MarketContractLookupActions.delete
->>>>>>> 2dd78920
+        actions: [MarketContractLookupActions.delete]
     },
     {
         path: '/Entity/:hash?',
         method: 'get',
-<<<<<<< HEAD
-        actions: [jsonEntityGetAction]
-=======
-        action: JsonEntityActions.get
->>>>>>> 2dd78920
+        actions: [JsonEntityActions.get]
     },
     {
         path: '/Entity/:hash',
         method: 'post',
-<<<<<<< HEAD
-        actions: [jsonEntityPostAction]
-=======
-        action: JsonEntityActions.post
->>>>>>> 2dd78920
+        actions: [JsonEntityActions.post]
     },
     {
         path: '/Entity/:hash',
         method: 'delete',
-<<<<<<< HEAD
-        actions: [jsonEntityDeleteAction]
-=======
-        action: JsonEntityActions.delete
+        actions: [JsonEntityActions.delete]
     },
     {
         path: '/Currency',
         method: 'get',
-        action: CurrencyActions.get
+        actions: [CurrencyActions.get]
     },
     {
         path: '/Currency',
         method: 'post',
-        action: CurrencyActions.post
+        actions: [CurrencyActions.post]
     },
     {
         path: '/Currency',
         method: 'delete',
-        action: CurrencyActions.delete
->>>>>>> 2dd78920
+        actions: [CurrencyActions.delete]
     },
     {
         path: '/Compliance',
         method: 'get',
-<<<<<<< HEAD
-        actions: [currencyGetAction]
-=======
-        action: ComplianceActions.get
->>>>>>> 2dd78920
+        actions: [ComplianceActions.get]
     },
     {
         path: '/Compliance',
         method: 'post',
-<<<<<<< HEAD
-        actions: [currencyPostAction]
-=======
-        action: ComplianceActions.post
->>>>>>> 2dd78920
+        actions: [ComplianceActions.post]
     },
     {
         path: '/Compliance',
         method: 'delete',
-<<<<<<< HEAD
-        actions: [currencyDeleteAction]
+        actions: [ComplianceActions.delete]
     },
     {
         path: '/Image',
         method: 'post',
         actions: imagePostActions
-=======
-        action: ComplianceActions.delete
->>>>>>> 2dd78920
     }
 ];