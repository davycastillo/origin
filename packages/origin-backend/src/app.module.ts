--- conflicted
+++ resolved
@@ -9,16 +9,10 @@
 import { AppController } from './app.controller';
 import { AuthModule } from './auth/auth.module';
 import createConfig from './config/configuration';
+import { EventsModule } from './events/events.module';
+import { CertificationRequestModule } from './pods/certificate/certificate.module';
+import { CertificationRequest } from './pods/certificate/certification-request.entity';
 import { Compliance } from './pods/compliance/compliance.entity';
-<<<<<<< HEAD
-=======
-import { Organization } from './pods/organization/organization.entity';
-import { User } from './pods/user/user.entity';
-import { Device } from './pods/device/device.entity';
-import { Demand } from './pods/demand/demand.entity';
-
-import { UserModule } from './pods/user/user.module';
->>>>>>> 821f5c22
 import { ComplianceModule } from './pods/compliance/compliance.module';
 import { ContractsStorageModule } from './pods/contracts-storage/contracts-storage.module';
 import { MarketContractLookup } from './pods/contracts-storage/market-contract-lookup.entity';
@@ -26,32 +20,20 @@
 import { CountryModule } from './pods/country/country.module';
 import { Currency } from './pods/currency/currency.entity';
 import { CurrencyModule } from './pods/currency/currency.module';
-<<<<<<< HEAD
-import { ImageModule } from './pods/image/image.module';
+import { Demand } from './pods/demand/demand.entity';
+import { DemandModule } from './pods/demand/demand.module';
+import { DeviceTypes } from './pods/device-types/device-types.entity';
+import { DeviceTypesModule } from './pods/device-types/device-types.module';
+import { Device } from './pods/device/device.entity';
+import { DeviceModule } from './pods/device/device.module';
+import { FileModule } from './pods/file/file.module';
 import { JsonEntity } from './pods/json-entity/json-entity.entity';
-=======
-import { FileModule } from './pods/file/file.module';
->>>>>>> 821f5c22
 import { JsonEntityModule } from './pods/json-entity/json-entity.module';
 import { Organization } from './pods/organization/organization.entity';
 import { OrganizationModule } from './pods/organization/organization.module';
-<<<<<<< HEAD
 import { OrganizationInvitation } from './pods/organization/organizationInvitation.entity';
 import { User } from './pods/user/user.entity';
 import { UserModule } from './pods/user/user.module';
-=======
-import { DeviceModule } from './pods/device/device.module';
-import { DemandModule } from './pods/demand/demand.module';
-import { AuthModule } from './auth/auth.module';
-import { EventsModule } from './events/events.module';
-
-import { AppController } from './app.controller';
-import { OrganizationInvitation } from './pods/organization/organizationInvitation.entity';
-import { DeviceTypes } from './pods/device-types/device-types.entity';
-import { DeviceTypesModule } from './pods/device-types/device-types.module';
-import { CertificationRequest } from './pods/certificate/certification-request.entity';
-import { CertificationRequestModule } from './pods/certificate/certificate.module';
->>>>>>> 821f5c22
 
 const ENV_FILE_PATH = path.resolve(__dirname, '../../../../../.env');
 
@@ -90,17 +72,13 @@
         JsonEntityModule,
         ContractsStorageModule,
         OrganizationModule,
-<<<<<<< HEAD
-        AuthModule,
-        ExchangeAppModule
-=======
         DeviceModule,
         DemandModule,
         AuthModule,
         EventsModule,
         DeviceTypesModule,
-        CertificationRequestModule
->>>>>>> 821f5c22
+        CertificationRequestModule,
+        ExchangeAppModule
     ],
     controllers: [AppController]
 })
