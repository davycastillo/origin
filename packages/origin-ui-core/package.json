{
  "name": "@energyweb/origin-ui-core",
  "version": "0.2.1",
  "main": "dist/src/index.js",
  "scripts": {
    "app:build": "yarn config-env && node --max-old-space-size=8192 ./node_modules/.bin/webpack --config webpack/prod.config.js",
    "build": "yarn build:static && yarn build:ts",
    "build:static": "mkdir -p ./dist/src/styles/ && mkdir -p ./dist/assets/ && cp -r ./src/styles/*.scss ./dist/src/styles/ && cp -r ./assets/* ./dist/assets/",
    "build:ts": "tsc -b tsconfig.build.json --verbose --pretty",
    "config-env": "bash env.sh",
    "deploy-storybook": "storybook-to-ghpages",
    "start": "yarn config-env && cross-env NODE_OPTIONS=\"--max_old_space_size=8192\" webpack-dev-server --config webpack/dev.config.js --watch",
    "start-all": "yarn start",
<<<<<<< HEAD
    "storybook": "start-storybook",
=======
    "lint": "eslint \"src/**/*{.ts,.tsx}\"",
    "lint-fix": "eslint \"src/**/*{.ts,.tsx}\" --fix",
    "precommit": "lint-staged",
>>>>>>> b3bc7696
    "prettier": "prettier --write --config-precedence file-override './src/**/*'",
    "clean": "shx rm -rf dist",
    "test": "yarn config-env && jest",
    "test:unit": "yarn config-env && jest -c jest.config.unit.js",
    "test:e2e": "yarn config-env && jest -c jest.config.e2e.js",
    "test:watch": "yarn config-env && jest -u --watchAll",
    "test:unit:watch": "yarn config-env && jest -u --watchAll -c jest.config.unit.js",
    "test:e2e:watch": "yarn config-env && jest -u --watchAll -c jest.config.e2e.js"
  },
  "dependencies": {
    "@date-io/moment": "1.3.13",
    "@energyweb/device-registry": "5.0.1",
    "@energyweb/exchange-core": "0.1.3",
    "@energyweb/localization": "0.0.1",
    "@energyweb/market": "6.0.0",
    "@energyweb/market-matcher-core": "3.0.0",
    "@energyweb/origin": "4.0.0",
    "@energyweb/origin-backend-client": "3.2.0",
    "@energyweb/origin-backend-core": "1.2.0",
    "@energyweb/user-registry": "3.0.2",
    "@energyweb/utils-general": "7.0.0",
    "@material-ui/core": "4.8.3",
    "@material-ui/icons": "4.5.1",
    "@material-ui/lab": "4.0.0-alpha.39",
    "@material-ui/pickers": "3.2.9",
    "@material-ui/types": "4.1.1",
    "@react-google-maps/api": "1.8.2",
    "axios": "0.19.2",
    "bn.js": "5.1.1",
    "bootstrap": "4.4.1",
    "chart.js": "2.9.3",
    "clsx": "1.0.4",
    "connected-react-router": "6.6.1",
    "extract-text-webpack-plugin": "4.0.0-beta.0",
    "file-loader": "5.0.2",
    "formik": "1.5.8",
    "formik-material-ui": "1.0.1",
    "history": "4.10.1",
    "i18next": "19.1.0",
    "i18next-icu": "1.2.0",
    "moment": "2.24.0",
    "moment-timezone": "0.5.27",
    "query-string": "6.10.1",
    "react": "16.12.0",
    "react-chartjs-2": "2.8.0",
    "react-dom": "16.12.0",
    "react-dropzone": "10.2.1",
    "react-i18next": "11.3.1",
    "react-redux": "7.1.3",
    "react-router-dom": "5.1.2",
    "react-toggle": "4.1.1",
    "redux": "4.0.5",
    "redux-devtools-extension": "2.13.8",
    "redux-saga": "1.1.3",
    "toastr": "2.1.4",
    "ts-loader": "6.2.1",
    "url-loader": "3.0.0",
    "web3": "1.2.4",
    "web3-core": "1.2.4",
    "webpack": "4.41.5",
    "winston": "3.2.1",
    "yup": "0.28.0"
  },
  "devDependencies": {
    "@energyweb/origin-backend-client-mocks": "0.3.0",
    "@storybook/addon-backgrounds": "5.3.14",
    "@storybook/addon-knobs": "5.3.14",
    "@storybook/addon-storysource": "5.3.14",
    "@storybook/preset-scss": "1.0.2",
    "@storybook/preset-typescript": "1.2.0",
    "@storybook/react": "5.3.14",
    "@storybook/storybook-deployer": "2.8.2",
    "@testing-library/react": "9.4.0",
    "@types/enzyme": "3.10.5",
    "@types/jest": "25.1.2",
    "@types/react": "16.9.19",
    "@types/react-dom": "16.9.5",
    "@types/react-redux": "7.1.7",
    "@types/react-router-dom": "5.1.3",
    "@types/redux-logger": "3.0.7",
    "@types/yup": "0.26.28",
    "babel-loader": "8.0.6",
    "bn.js": "5.1.1",
    "copy-webpack-plugin": "5.1.1",
    "css-loader": "3.4.2",
    "enzyme": "3.11.0",
    "enzyme-adapter-react-16": "1.15.2",
    "eslint-plugin-react": "7.18.0",
    "fork-ts-checker-webpack-plugin": "4.0.3",
    "html-webpack-plugin": "3.2.0",
    "jest": "25.1.0",
    "jest-environment-jsdom-fifteen": "1.0.2",
    "node-sass": "4.13.1",
    "react-docgen-typescript-loader": "3.6.0",
    "react-test-renderer": "16.12.0",
    "redux-logger": "3.0.6",
    "sass-loader": "8.0.2",
    "source-map-loader": "0.2.4",
    "style-loader": "1.1.3",
    "ts-jest": "25.2.0",
    "webpack-cli": "3.3.10",
    "webpack-dev-server": "3.10.3",
    "webpack-merge": "4.2.2"
  },
  "repository": {
    "type": "git",
    "url": "git+https://github.com/energywebfoundation/origin.git"
  },
  "bugs": {
    "url": "https://github.com/energywebfoundation/origin/issues"
  },
  "author": "EnergyWeb DevHub GmbH",
  "license": "GPL-3.0",
  "files": [
    "dist"
  ],
  "publishConfig": {
    "access": "public",
    "registry": "https://registry.npmjs.org"
  }
}<|MERGE_RESOLUTION|>--- conflicted
+++ resolved
@@ -11,13 +11,10 @@
     "deploy-storybook": "storybook-to-ghpages",
     "start": "yarn config-env && cross-env NODE_OPTIONS=\"--max_old_space_size=8192\" webpack-dev-server --config webpack/dev.config.js --watch",
     "start-all": "yarn start",
-<<<<<<< HEAD
     "storybook": "start-storybook",
-=======
     "lint": "eslint \"src/**/*{.ts,.tsx}\"",
     "lint-fix": "eslint \"src/**/*{.ts,.tsx}\" --fix",
     "precommit": "lint-staged",
->>>>>>> b3bc7696
     "prettier": "prettier --write --config-precedence file-override './src/**/*'",
     "clean": "shx rm -rf dist",
     "test": "yarn config-env && jest",
