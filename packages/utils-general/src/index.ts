import * as BlockchainDataModelEntity from './blockchain-facade/BlockchainDataModelEntity';
import * as Configuration from './blockchain-facade/Configuration';

export { ContractEventHandler } from './blockchain-facade/ContractEventHandler';
export { EventHandlerManager } from './blockchain-facade/EventHandlerManager';
export { BlockchainDataModelEntity };
export { Configuration };
export { validateJson } from './off-chain-data/json-validator';
export { TimeFrame, Unit } from './blockchain-facade/EnumExports';
export { deploy } from './deployment/deploy';
export {
    IDeviceService,
    IRECDeviceService,
    DecodedDeviceType,
    EncodedDeviceType
} from './blockchain-facade/DeviceTypeService';
export { extendArray } from './extensions/array.extensions';
export { TimeSeries, Resolution, TimeSeriesElement, TS } from './TimeSeries';
export { GeneralFunctions, ISpecialTx, getClientVersion } from './GeneralFunctions';
export { Year, Timestamp } from './common-types/CommonTypes';
export { Compliance } from './types';
export { Countries } from './Countries';
export {
    IRECBusinessLegalStatus,
    IRECBusinessLegalStatusLabelsMap
} from './irec/BusinessLegalStatus';
<<<<<<< HEAD
export { ILocationService, LocationService } from './blockchain-facade/LocationService';
=======
export { LocationService } from './blockchain-facade/LocationService';
export * from './Signing';
>>>>>>> c8a23086
<|MERGE_RESOLUTION|>--- conflicted
+++ resolved
@@ -24,9 +24,5 @@
     IRECBusinessLegalStatus,
     IRECBusinessLegalStatusLabelsMap
 } from './irec/BusinessLegalStatus';
-<<<<<<< HEAD
 export { ILocationService, LocationService } from './blockchain-facade/LocationService';
-=======
-export { LocationService } from './blockchain-facade/LocationService';
-export * from './Signing';
->>>>>>> c8a23086
+export * from './Signing';